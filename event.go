package main

import (
	"encoding/json"
	"fmt"
	"io/ioutil"
	"math"
	"os"
	"path/filepath"
	"time"
)

const DEBUG = true

// Event is the struct for messages sent over the websocket
// Type used to differ between different actions
type Event struct {
	// Type is the message type sent
	Type string `json:"type"`
	// Payload is the data Based on the Type
	Payload json.RawMessage `json:"payload"`
}

// EventHandler is a function signature that is used to affect messages on the socket,
// and triggered depending on the type
type EventHandler func(event Event, c *Client) error

// server -> client events
const (
	// EventNewMember is sent when a new member joins the game
	EventNewMember = "new_member"
	// EventRemoveMember is sent when a member leaves the game
	EventRemoveMember = "remove_member"
	// EventStartGame is sent when the game is started by the owner, to all the players
	EventStartGame = "start_game"
	// EventNewProblem is sent when a new problem is generated for the user
	EventNewProblem = "new_problem"
	// EventNewScoreUpdate is sent when a user answers a problem correctly
	EventNewScoreUpdate = "new_score_update"
	// EventWrongAnswer is sent when a user answers a problem incorrectly
	EventWrongAnswer = "wrong_answer"
	// EventEndGame is sent when the game is over
	EventEndGame = "end_game"
)

// client -> server events
const (
	// EventStartGameOwner is sent when the game is started by the owner, by the owner
	EventStartGameOwner = "start_game_owner"
	// EventRequestProblem is sent when a user requests a new problem
	EventRequestProblem = "request_problem"
	// EventGiveAnswer is sent when a user answers a problem
	EventGiveAnswer = "give_answer"
)

const TIME_TO_START_GAME = 10 * time.Second

// NewMemberEvent is returned when a new member joins the game
type NewMemberEvent struct {
	Name string `json:"name"`
}

// RemoveMemberEvent is returned when a member leaves the game
type RemoveMemberEvent struct {
	Name string `json:"name"`
}

// StartGameEvent is returned when the game is started by the owner
type StartGameEvent struct {
	StartTimestamp time.Time `json:"startTimestamp"`
	Duration       int       `json:"duration"`
}

// AnswerEvent is passed in when the game is started by the owner
type RequestStartGameEvent struct {
	Duration int `json:"duration"`
}

// NewProblemEvent is returned when a new problem is generated
type NewProblemEvent struct {
	Problem Problem `json:"problem"`
}

// AnswerEvent is returned when a user answers a problem
type AnswerEvent struct {
	Answer string `json:"answer"`
}

// NewScoreUpdateEvent is returned when a user answers a problem
type NewScoreUpdateEvent struct {
	Name  string `json:"name"`
	Score int    `json:"score"`
}

// EndGameEvent is returned when the game is over
type EndGameEvent struct {
	Message string `json:"message"`
}

var (
	problems *Problems
)

// Singleton to get the problems, s.t. problems are only loaded once (upon program instantiation)
func GetProblems() *Problems {
	if problems == nil {
		jsonFile, err := os.Open("problems.json")

		if err != nil {
			fmt.Println(err)
			return nil
		}
		defer jsonFile.Close()
		byteValue, _ := ioutil.ReadAll(jsonFile)

		// We unmarshal our byteArray which contains our
		// jsonFile's content into 'problems' which we defined above
		json.Unmarshal(byteValue, &problems)
	}

	return problems
}

func endGame(c *Client, message string) error {
	var broadMessage = EndGameEvent{message}

	data, err := json.Marshal(broadMessage)
	if err != nil {
		return fmt.Errorf("failed to marshal broadcast message: %v", err)
	}

	var outgoingEvent = Event{EventEndGame, data}
	c.egress <- outgoingEvent
	return nil
}

func endGameLobby(l *Lobby, message string) error {
	var broadMessage = EndGameEvent{message}

	data, err := json.Marshal(broadMessage)
	if err != nil {
		return fmt.Errorf("failed to marshal broadcast message: %v", err)
	}

	var outgoingEvent = Event{EventEndGame, data}
	for client := range l.clients {
		client.egress <- outgoingEvent
	}
	return nil
}

// @dev Requires that the lobby is in the Finished state
func (l *Lobby) saveEndedGame() {
	if l.gameState != Finished {
		return
	}

	type Player struct {
		Name  string `json:"name"`
		Score int    `json:"score"`
	}
	type SavedGameResult struct {
		Name           string    `json:"name"`
		Players        []Player  `json:"players"`
		StartTimestamp time.Time `json:"startTimestamp"`
		GameDuration   int       `json:"gameDuration"`
	}

	var savedGameRes = SavedGameResult{l.name, make([]Player, 0, len(l.userMapping)), *l.startTime, l.timeLimit}
	for name, user := range l.userMapping {
		savedGameRes.Players = append(savedGameRes.Players, Player{name, user.score})
	}

	data, err := json.Marshal(savedGameRes)
	if err != nil {
		fmt.Println("Failed to save game {} to JSON", l.id)
		return
	}

	logsPath := filepath.Join(".", "logs")
	err = os.MkdirAll(logsPath, os.ModePerm)
	if err != nil {
		fmt.Println("Failed to create logs directory")
		return
	}

	err = ioutil.WriteFile(filepath.Join(logsPath, l.id+".result.json"), data, 0644)
	if err != nil {
		fmt.Printf("Failed to save game %s to disk\n", l.id)
		return
	}

	fmt.Printf("Saved game %s to disk\n", l.id)
}

// EventStartGame is sent when the game is started by the owner
func StartGameHandler(event Event, c *Client) error {
	lobby := c.lobby

	// var reqevent RequestStartGameEvent
	// if err := json.Unmarshal(event.Payload, &reqevent); err != nil {
	// 	return fmt.Errorf("bad payload in request: %v", err)
	// }
	if *lobby.owner != c.name {
		return fmt.Errorf("only the owner can start the game")
	} else if lobby.inPlay() {
		return fmt.Errorf("game is already in progress")
	}

<<<<<<< HEAD
	// c.lobby.timeLimit = reqevent.Duration
	var broadMessage = StartGameEvent{time.Now().Add(TIME_TO_START_GAME), lobby.timeLimit}
=======
	startTime := time.Now().Add(TIME_TO_START_GAME)
	c.lobby.startTime = &startTime

	var broadMessage = StartGameEvent{startTime, c.lobby.timeLimit}
>>>>>>> f22b0f9e

	if !DEBUG {
		time.Sleep(TIME_TO_START_GAME)
	}

	data, err := json.Marshal(broadMessage)
	if err != nil {
		return fmt.Errorf("failed to marshal broadcast message: %v", err)
	}

	lobby.startGame()

	// Send start game message
	var outgoingEvent = Event{EventStartGame, data}
	for client := range lobby.clients {
		client.egress <- outgoingEvent
	}

	// Send the first problem (all users get the same problem & their question number starts off at 0)
	var newProblemBroadcast = NewProblemEvent{GetProblems().Problems[lobby.Problems[0]]}

	data, err = json.Marshal(newProblemBroadcast)
	if err != nil {
		return fmt.Errorf("failed to marshal broadcast message: %v", err)
	}

	outgoingEvent = Event{EventNewProblem, data}
	for client := range lobby.clients {
		client.egress <- outgoingEvent
	}

	// End the game after the duration of the game
	time.AfterFunc(time.Duration(lobby.timeLimit)*time.Second, func() {
		lobby.endGame()

		endGameLobby(lobby, "Game over!")
		for client := range lobby.clients {
			lobby.removeClient(client)
		}

		c.lobby.saveEndedGame()
		// We can delete the lobby from the map now and have that be GC'd later
		delete(c.manager.lobbies, lobby.id)
	})

	return nil
}

// EventGiveAnswer is sent when a user answers a problem
func GiveAnswerHandler(event Event, c *Client) error {
	if !c.lobby.inPlay() {
		return fmt.Errorf("game is not in progress")
	}
	var chatevent AnswerEvent
	if err := json.Unmarshal(event.Payload, &chatevent); err != nil {
		return fmt.Errorf("bad payload in request: %v", err)
	}
	user := c.lobby.userMapping[c.name]
	problem := GetProblems().Problems[c.lobby.Problems[user.questionNumber]]
	if !problem.CheckAnswer(chatevent.Answer) {
		c.egress <- Event{EventWrongAnswer, nil}
		return fmt.Errorf("bad payload in request")
	}

	// gainedPoints = ⌈latexSolutionLength / 10⌉
	gainedPoints := int(math.Ceil(float64(len(problem.Latex)) / float64(10)))
	c.lobby.userMapping[c.name] = User{
		password: user.password, questionNumber: user.questionNumber + 1, score: user.score + gainedPoints,
	}
	user = c.lobby.userMapping[c.name]

	var broadMessage = NewScoreUpdateEvent{c.name, user.score}

	data, err := json.Marshal(broadMessage)
	if err != nil {
		return fmt.Errorf("failed to marshal broadcast message: %v", err)
	}

	var clientsScoreUpdateEvent = Event{EventNewScoreUpdate, data}

	for client := range c.lobby.clients {
		client.egress <- clientsScoreUpdateEvent
	}

	if user.questionNumber == len(c.lobby.Problems) {
		endGame(c, "Ran out of problems!")
	} else {
		// Send client new problem
		var newProblemBroadcast = NewProblemEvent{GetProblems().Problems[user.questionNumber]}

		data, err := json.Marshal(newProblemBroadcast)
		if err != nil {
			return fmt.Errorf("failed to marshal broadcast message: %v", err)
		}

		var outgoingEvent = Event{EventNewProblem, data}
		c.egress <- outgoingEvent
	}

	return nil
}

func RequestProblemHandler(event Event, c *Client) error {
	if !c.lobby.inPlay() {
		return fmt.Errorf("game is not in progress")
	}
	user := c.lobby.userMapping[c.name]
	user = User{password: user.password, questionNumber: user.questionNumber + 1, score: user.score}

	c.lobby.userMapping[c.name] = user

	if user.questionNumber == len(c.lobby.Problems) {
		endGame(c, "Ran out of questions!")
		return nil
	}

	var newProblemBroadcast = NewProblemEvent{GetProblems().Problems[c.lobby.Problems[user.questionNumber]]}

	data, err := json.Marshal(newProblemBroadcast)
	if err != nil {
		return fmt.Errorf("failed to marshal broadcast message: %v", err)
	}

	var outgoingEvent = Event{EventNewProblem, data}
	c.egress <- outgoingEvent

	return nil
}<|MERGE_RESOLUTION|>--- conflicted
+++ resolved
@@ -207,15 +207,10 @@
 		return fmt.Errorf("game is already in progress")
 	}
 
-<<<<<<< HEAD
-	// c.lobby.timeLimit = reqevent.Duration
-	var broadMessage = StartGameEvent{time.Now().Add(TIME_TO_START_GAME), lobby.timeLimit}
-=======
 	startTime := time.Now().Add(TIME_TO_START_GAME)
 	c.lobby.startTime = &startTime
 
 	var broadMessage = StartGameEvent{startTime, c.lobby.timeLimit}
->>>>>>> f22b0f9e
 
 	if !DEBUG {
 		time.Sleep(TIME_TO_START_GAME)
