--- conflicted
+++ resolved
@@ -72,11 +72,7 @@
 
 // AnswerEvent is passed in when the game is started by the owner
 type RequestStartGameEvent struct {
-<<<<<<< HEAD
 	Duration int `json:"durationTime"`
-=======
-	Duration int `json:"duration"`
->>>>>>> 6ea26ae9
 }
 
 // NewProblemEvent is returned when a new problem is generated
@@ -163,16 +159,11 @@
 	} else if c.lobby.inPlay() {
 		return fmt.Errorf("game is already in progress")
 	}
-<<<<<<< HEAD
 	var chatevent RequestStartGameEvent
 	if err := json.Unmarshal(event.Payload, &chatevent); err != nil {
 		return fmt.Errorf("bad payload in request: %v", err)
 	}
 	c.lobby.timeLimit = chatevent.Duration
-=======
-
-	// c.lobby.timeLimit = reqevent.Duration
->>>>>>> 6ea26ae9
 	var broadMessage = StartGameEvent{time.Now().Add(TIME_TO_START_GAME), c.lobby.timeLimit}
 
 	if !DEBUG {
