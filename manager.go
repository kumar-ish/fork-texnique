--- conflicted
+++ resolved
@@ -116,7 +116,6 @@
 
 func NewLobby(ctx context.Context, name string, id string) *Lobby {
 	l := &Lobby{
-<<<<<<< HEAD
 		userMapping:    make(map[string]User),
 		otpMapping:     make(map[string]string),
 		timeLimit:      600,
@@ -129,18 +128,6 @@
 		otps:           NewRetentionMap(ctx, 5*time.Second),
 		CustomProblems: nil,
 		CustomOrder:    nil,
-=======
-		userMapping: make(map[string]User),
-		otpMapping:  make(map[string]string),
-		timeLimit:   30,
-		id:          id,
-		name:        name,
-		owner:       nil,
-		gameState:   WaitingForPlayers,
-		startTime:   nil,
-		clients:     make(ClientList),
-		otps:        NewRetentionMap(ctx, 5*time.Second),
->>>>>>> d1893cec
 	}
 
 	localProblems := GetProblems()
