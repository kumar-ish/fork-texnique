<!DOCTYPE html>
<html>
<head>
    <meta charset="utf-8">
    <!-- Global site tag (gtag.js) - Google Analytics
    <script async src="https://www.googletagmanager.com/gtag/js?id=UA-57980659-3"></script>
    <script>
      window.dataLayer = window.dataLayer || [];
      function gtag(){dataLayer.push(arguments);}
      gtag('js', new Date());

      gtag('config', 'UA-57980659-3');
    </script> -->

    <title>TeXnique</title>
    <meta name="description" content="A LaTeX Typesetting Game">
    <link rel="icon" type="image/png" href="../assets/image/fav.png">
    <link href="https://fonts.googleapis.com/css?family=Roboto+Mono&display=swap" rel="stylesheet">

    <!-- css -->
    <link rel="stylesheet" href="../assets/lib/katex/katex.min.css">

    <!-- custom css -->
    <link rel="stylesheet" href="../assets/style/style.css">

    <!-- js lib -->
    <script src="https://code.jquery.com/jquery-3.4.1.min.js"></script>
    <script defer src="../assets/lib/katex/katex.min.js"></script>
    <script defer src="../assets/lib/katex/contrib/auto-render.min.js"></script>
    <script defer src="../assets/lib/html2canvas.min.js"></script>
    <script src="https://bundle.run/pixelmatch@5.0.2"></script>

    <!-- custom js -->
    <script src="../assets/js/problems.js"></script>
    <script src="../assets/js/normalizations.js"></script>
    <script src="../assets/js/index.js"></script>
    <script>
      isMultiplayer = true;
    </script>
</head>

<body>
  <main>
    <div id="container">
        <p id="title" class="centered-text"> <a href="/" style="all: unset">🍴-\(\text{\TeX nique}\)</a></p>
        <p id="subtitle" class="centered-text"> \(\text{A 🍴-ed \LaTeX \, Typesetting Game}\) </p>

        <br>
        <br>

        <div id="intro-window">

            <div id="create-lobby-form">
              <u><b>Multi-Player</b></u>
              <p id="multi-player-text"></p>
  
              <label for="lobbyName">Lobby Name: </label>
              <input type="text" id="lobby-name" class="latex-button latex-input" name="lobby-name"><br><br>
              <button id="create-lobby" class="latex-button">Create Lobby</button>
            </div>

            <div id="login-form" style="display:none">
              <div class="important-numbers" style="row-gap:2px">
                <div for="username">Username:</div>
                <div><input type="text" id="username" name="username" class="latex-button latex-smaller-input"></div>
                <div for="password">Password:</div>
                <div><input type="password" id="password" name="password" class="latex-button latex-smaller-input"></div>
              </div>
              <div style="padding-bottom:2px"></div>
              <input type="submit" id="login-button" class="latex-button latex-input" value="Login">

              <p>
                Name/Password are only for this event.<br>
                New to this event? Make up a password.<br>
                Returning? Use the same name/password.
              </p>

              <p id="connection-header"></p>
            </div>
<<<<<<< HEAD
            <div id="lobby-screen" style="display:none;">
              <div id="lobby-user-manager">
                <div id="lobby-user-list">
                  <u><b>Members</b></u><br>
                  <!-- <p id="lobby-user-count">People: 1/100</p> -->
                  <div class="lobby-people">
                  </div>
                  </ul>
                </div>
                <div id="lobby-invitelink">
                  <p id="copy-lobby" style="margin:8px;"></p>
                </div>
            </div>
              <div id="lobby-manager" style="display:none;">
                <div id="lobby-settings">
                  <u><b>Settings</b></u><br>
                  <div class="setting">
                    <div class="setting-key">
                      <label id="durationTime" for="duration">Duration (10 minutes)</label>
                    </div>
                    <div class="setting-value">
                      <input id="duration" style="vertical-align:text-top;width:100%;" name="duration" type="range" min="1" max="60" value="10" >
                    </div>
                  </div>
                  <div class="setting">
                    <div class="setting-key">
                      <label for="random-order" checked>Random Order:</label>
                    </div>
                    <div class="setting-value">
                      <input type="checkbox" id="random-order" checked>
                    </div>
                  </div>

                  <div class="setting">
                    <div class="setting-key">
                      <label for="custom-problems">Custom Problems:</label>
                    </div>
                    <div class="setting-value">
                      <input type="checkbox" id="custom-problems">
                    </div>
                  </div>
                  <textarea id="custom-problems-textarea"></textarea>
                  <div class="setting" style="display:none;" id="custom-problems-exclusive">
                    <div class="setting-key">
                      <label for="exclusive-custom-problems">Use Exclusively:</label>
                    </div>
                    <div class="setting-value">
                      <input type="checkbox" id="exclusive-custom-problems">
                    </div>
                  </div><br>

                  <!--
                  <div class="setting">
                    <div class="setting-key">
                      
                    </div>
                    <div class="setting-value">

                    </div>
                  </div>
                    
                  -->

                </div>
                <div id="lobby-start">
                  <button id="start-multiplayer-button" class="latex-button">Start Game</button>
                </div>
              </div>
            </div>
            <button class="latex-button" id="lobby-settings-button" style="display:none;">Toggle Settings</button>
            <br><br><br>

            <div id="hint-text">
=======
            <div id="dne" style="display:none">
              <p>
                This game does not exist -- are you sure you have the right URL?
              </p>
            </div>
            <button id="start-multiplayer-button" class="latex-button" style="display:none">Start Game</button>
            <p id="copy-lobby"></p>

            <div id="hint-text" style="display:none">
              <br><br><br>
>>>>>>> d1893cec
              <b>Hints:</b>
              <ul id="hint-list">
                <li>No  \(\texttt{\$}\)  signs needed</li>
                <li>All formulas are rendered in display style</li>
                <li>Use \(  \verb \left  \) and \( \verb \right \) to correctly size balanced delimiters like \( \verb ( \), \( \texttt \{ \), and \(  \verb \lceil  \)</li>
                <li>Prefer \( \verb \bmod \) and \( \verb \pmod \) to \( \verb \mod \)</li>
                <li>Use \( \verb \mathbf \), not \( \verb \textbf \)
                <li>Harder problems are worth more points</li>
                <li>Use <a href="http://detexify.kirelabs.org/classify.html">Detexify</a> to quickly look up unknown symbols</li>
              </ul>
            </div>
        </div>

        <div id="ending-window">
            <p id="ending-text"></p>

            <br><br>

            Play again?

            <br><br>

            <button id="reset-button-timed" class="latex-button">Timed Game</button>
            <button id="reset-button-untimed" class="latex-button">Zen Mode</button>

            <br><br>

            <span id="show-skipped-message">Check out the problems you skipped?</span>

            <br><br>

            <button id="show-skipped-button" class="latex-button">Show Skipped</button>

            <div id="skipped-problems">
            </div>
        </div>

        <div id="game-window">
            <div id="top-row">
              <span id="left-buttons" style="width:380px">
                  <button id="skip-button" class="latex-button">Skip This Problem</button>
                  <audio src="/assets/audio/bingchilling.mp3" id="background-music" loop="loop" preload="none"></audio>
                  <span class="latex-button" id="toggle-music-wrapper">
                    <img src="/assets/image/play.svg" id="toggle-music">
                  </span>
                  <span class="latex-button" id="shuffle-music-wrapper">
                    <img src="/assets/image/shuffle.svg" id="shuffle-music">
                  </span>
              </span>
              <div class="important-numbers">
                <div><b> Score: &nbsp; </b></div> <div id="score"></div>
                <div id="timer-wrapper"> <b> Time: &nbsp; </b></div> <div id="timer"></div>
              </div>
            </div>

            <br><br>

            <p class="problem-header"><span id="problem-title" class="title"></span>&nbsp;<span id="problem-points"></span></p>

            <p> Try to create the following formula: </p>

            <div class="latex">
              <div id="target"></div>
            </div>

            <br>

            <p> This is what your output looks like: </p>

            <div class="out-container">
                <div class="latex">
                  <div id="shadow-target"></div>
                </div>

                <div class="latex out">
                  <div id="out"></div>
                </div>
            </div>

            <br>

            <p> Edit your code here: </p>

            <textarea id="user-input" class="latex-source"></textarea>
          
            <br><br>

            <div id="options-container">
              <input type="checkbox" class="checkbox" id="shadow-checkbox"></input>
              <label id="l-shadow-checkbox" for="shadow-checkbox" tabindex="0"></label>
              <p id="toggle-shadow-desc">Toggle Shadow</p>
            </div>
        </div>
        <br>
        <a id="lobby-end-text"></a>
        <table id="participant-scores" class="latex-source" style="display:none">
          <thead>
            <tr>
              <th><u>Player Name</u></th>
              <th><u>Score</u></th>
            </tr>
          </thead>
          <tbody class="centered-list">
            <!-- leaderboard data will be dynamically added here -->
          </tbody>
        </table>
    </div>
  </main>
</body>
</html><|MERGE_RESOLUTION|>--- conflicted
+++ resolved
@@ -77,7 +77,7 @@
 
               <p id="connection-header"></p>
             </div>
-<<<<<<< HEAD
+
             <div id="lobby-screen" style="display:none;">
               <div id="lobby-user-manager">
                 <div id="lobby-user-list">
@@ -150,19 +150,13 @@
             <button class="latex-button" id="lobby-settings-button" style="display:none;">Toggle Settings</button>
             <br><br><br>
 
-            <div id="hint-text">
-=======
             <div id="dne" style="display:none">
               <p>
                 This game does not exist -- are you sure you have the right URL?
               </p>
             </div>
-            <button id="start-multiplayer-button" class="latex-button" style="display:none">Start Game</button>
-            <p id="copy-lobby"></p>
-
             <div id="hint-text" style="display:none">
               <br><br><br>
->>>>>>> d1893cec
               <b>Hints:</b>
               <ul id="hint-list">
                 <li>No  \(\texttt{\$}\)  signs needed</li>
