let TIMEOUT_SECONDS = 180;
let TIMEOUT_STRING = "three minutes";
let secondsRemaining = TIMEOUT_SECONDS;

let gameTimer;
let oldVal;
let problemNumber = 0;
let problemPoints = 0;
let currentScore = 0;
let numCorrect = 0;
let problemsOrder;
let debug = false;
let lastTarget = '';
let mobile = false;
let showShadow = false;
let skippedProblems = [];
let showSkipped = false;

// Set in respective HTML file (if relevant)
let isMultiplayer = false;

function mobileCheck() {
  var check = false;
  (function(a){if(/(android|bb\d+|meego).+mobile|avantgo|bada\/|blackberry|blazer|compal|elaine|fennec|hiptop|iemobile|ip(hone|od)|iris|kindle|lge |maemo|midp|mmp|mobile.+firefox|netfront|opera m(ob|in)i|palm( os)?|phone|p(ixi|re)\/|plucker|pocket|psp|series(4|6)0|symbian|treo|up\.(browser|link)|vodafone|wap|windows ce|xda|xiino/i.test(a)||/1207|6310|6590|3gso|4thp|50[1-6]i|770s|802s|a wa|abac|ac(er|oo|s\-)|ai(ko|rn)|al(av|ca|co)|amoi|an(ex|ny|yw)|aptu|ar(ch|go)|as(te|us)|attw|au(di|\-m|r |s )|avan|be(ck|ll|nq)|bi(lb|rd)|bl(ac|az)|br(e|v)w|bumb|bw\-(n|u)|c55\/|capi|ccwa|cdm\-|cell|chtm|cldc|cmd\-|co(mp|nd)|craw|da(it|ll|ng)|dbte|dc\-s|devi|dica|dmob|do(c|p)o|ds(12|\-d)|el(49|ai)|em(l2|ul)|er(ic|k0)|esl8|ez([4-7]0|os|wa|ze)|fetc|fly(\-|_)|g1 u|g560|gene|gf\-5|g\-mo|go(\.w|od)|gr(ad|un)|haie|hcit|hd\-(m|p|t)|hei\-|hi(pt|ta)|hp( i|ip)|hs\-c|ht(c(\-| |_|a|g|p|s|t)|tp)|hu(aw|tc)|i\-(20|go|ma)|i230|iac( |\-|\/)|ibro|idea|ig01|ikom|im1k|inno|ipaq|iris|ja(t|v)a|jbro|jemu|jigs|kddi|keji|kgt( |\/)|klon|kpt |kwc\-|kyo(c|k)|le(no|xi)|lg( g|\/(k|l|u)|50|54|\-[a-w])|libw|lynx|m1\-w|m3ga|m50\/|ma(te|ui|xo)|mc(01|21|ca)|m\-cr|me(rc|ri)|mi(o8|oa|ts)|mmef|mo(01|02|bi|de|do|t(\-| |o|v)|zz)|mt(50|p1|v )|mwbp|mywa|n10[0-2]|n20[2-3]|n30(0|2)|n50(0|2|5)|n7(0(0|1)|10)|ne((c|m)\-|on|tf|wf|wg|wt)|nok(6|i)|nzph|o2im|op(ti|wv)|oran|owg1|p800|pan(a|d|t)|pdxg|pg(13|\-([1-8]|c))|phil|pire|pl(ay|uc)|pn\-2|po(ck|rt|se)|prox|psio|pt\-g|qa\-a|qc(07|12|21|32|60|\-[2-7]|i\-)|qtek|r380|r600|raks|rim9|ro(ve|zo)|s55\/|sa(ge|ma|mm|ms|ny|va)|sc(01|h\-|oo|p\-)|sdk\/|se(c(\-|0|1)|47|mc|nd|ri)|sgh\-|shar|sie(\-|m)|sk\-0|sl(45|id)|sm(al|ar|b3|it|t5)|so(ft|ny)|sp(01|h\-|v\-|v )|sy(01|mb)|t2(18|50)|t6(00|10|18)|ta(gt|lk)|tcl\-|tdg\-|tel(i|m)|tim\-|t\-mo|to(pl|sh)|ts(70|m\-|m3|m5)|tx\-9|up(\.b|g1|si)|utst|v400|v750|veri|vi(rg|te)|vk(40|5[0-3]|\-v)|vm40|voda|vulc|vx(52|53|60|61|70|80|81|83|85|98)|w3c(\-| )|webc|whit|wi(g |nc|nw)|wmlb|wonu|x700|yas\-|your|zeto|zte\-/i.test(a.substr(0,4))) check = true;})(navigator.userAgent||navigator.vendor||window.opera);
  return check;
};

function shuffleArray(array) {
    for (let i = array.length - 1; i > 0; i--) {
        const j = Math.floor(Math.random() * (i + 1));
        [array[i], array[j]] = [array[j], array[i]];
    }
}

function displayLaTeXInBody() {
    renderMathInElement(document.body, {
        options: {
            throwOnError: false,
            display: false
        }
    });
}

// A simple timer
function displayTime(secs) {
    let minutes = Math.floor(secs / 60) % 60;
    let seconds = secs % 60;
    let displayText = minutes + ":" + (seconds < 10 ? "0" + seconds : seconds);
    $("#timer").text(displayText);
}

function displayInfiniteTime() {
    katex.render(`\\infty`, $("#timer")[0]);
}

function startTimer(duration, onTimeoutFunc) {
    secondsRemaining = duration;
    gameTimer = setInterval(function() {
        secondsRemaining--;
        displayTime(secondsRemaining);
        if (secondsRemaining == 0) {
            clearInterval(timer);
            onTimeoutFunc();
        }
    }, 1000);
}

function toggleShowSkipped() {
  $("#skipped-problems").toggle();
  showSkipped = !showSkipped;
  $("#show-skipped-button").text(showSkipped ? "Hide Skipped" : "Show Skipped");
}

function showIntro() {
    $("#game-window").hide();
    $("#ending-window").hide();
    $("#intro-window").show();

    let introText =  "This is a game to test your \\(\\LaTeX\\) skills. <br/> <br/>";
    $("#intro-text").html(introText);

    let singlePlayerText = "Type as many formulas as you can in " + TIMEOUT_STRING + " (timed game), or play an untimed game (zen mode)!"
    $("#single-player-text").html(singlePlayerText);

    let multiplayerPlayerText = "Create a game and share the link with friends! There'll be options to customise the game in the lobby!"
    $("#multi-player-text").html(multiplayerPlayerText);

    if (mobileCheck()) {
      $("#hint-list").prepend("<li><span style=\"color:red\"><b>Consider switching to a desktop browser</b></span></li>")
      mobile = true;
    }

    displayLaTeXInBody();
    $("#container").show();
}

function endGame() {
    clearTimeout(gameTimer);

    $("#intro-window").hide();
    $("#game-window").hide();
    $("#ending-window").show();
    displayLaTeXInBody();

    let problemsText = numCorrect + ((numCorrect == 1) ? " problem" : " problems");
    let endingText = "You finished " + problemsText + " for a total score of " + currentScore;
    $("#ending-text").text(endingText);
    $("#ending-text").append("<a style='text-decoration: none;' href='https://www.reddit.com/r/unexpectedfactorial/'>!</a>");

    skippedProblems.forEach(idx => {
      let target = problems[problemsOrder[idx % problems.length]];
      let targetId = 'skipTarget' + idx;
      let skippedProblemsHtml = `
        <p class="problem-header"><span class="title">${target.title}</span></p>
        <div class="latex">
          <div id="${targetId}"></div>
        </div>
        <br>
        <div disabled class="latex-source answer">${target.latex}</div>
        <br><br>
      `;
        $("#skipped-problems").append(skippedProblemsHtml);

        katex.render(target.latex, $("#" + targetId)[0], {
            throwOnError: false,
            displayMode: true
        });
    });
    displayLaTeXInBody();

    $("#skipped-problems").hide()
    $("#show-skipped-button").text("Show Skipped");
    showSkipped = false;
    if (skippedProblems.length > 0) {
      $("#show-skipped-message").show();
      $("#show-skipped-button").show();
    } else {
      $("#show-skipped-message").hide();
      $("#show-skipped-button").hide();
    }
}

function startGameSetup() {
    problemNumber = 0;
    currentScore = 0;
    numCorrect = 0;
    oldVal = "";
    problemsOrder = [...Array(problems.length).keys()];
    shuffleArray(problemsOrder);
    skippedProblems = [];

    $("#intro-window").hide();
    $("#ending-window").hide();
    $("#game-window").show();
    $("#skipped-problems").html("");
    $("#skipped-problems").hide();

    displayLaTeXInBody();

    $("#score").text(0);
}

function startMultiplayerGame() {
<<<<<<< HEAD
    var durationTime = $("#duration").val()*60;
    var randomOrder = $("#random-order").is(":checked");
    var useCustomProblems = $("#custom-problems").is(":checked");
    if (useCustomProblems) {
        var customProblems = JSON.parse($("#custom-problems-textarea").val());
        var exclusiveCustomProbems = $("#exclusive-custom-problems").is(":checked");
        sendEvent("start_game_owner", {durationTime, randomOrder, useCustomProblems, customProblems, exclusiveCustomProbems});
    } else {
        sendEvent("start_game_owner", {durationTime, randomOrder, useCustomProblems});
    }
    
=======
    sendEvent("start_game_owner", {});
    $("#participant-scores").show();
>>>>>>> d1893cec
    return false;
}

function startGame(useTimer) {
    startGameSetup();

    if (useTimer) {
        displayTime(TIMEOUT_SECONDS);

        // Reset and start the timer
        loadSingleplayerProblem();
        startTimer(TIMEOUT_SECONDS, function() {
            endGame();
        });
    } else {
        displayInfiniteTime();
        loadSingleplayerProblem();
    }
}

// `target` requires `title` and `latex` fields
function loadProblem(target) {
    problemNumber = problemNumber + 1;
    // clear current work
    $('#out').empty();
    $('#user-input').val('');

    // reset styling
    $('#out').parent().removeClass("correct");
    $('#user-input').prop("disabled", false);
    if (!mobile) {
      $('#user-input').focus();
    }
    // load problem text
    let problemText = "Problem " + problemNumber + ": " + target.title;
    $("#problem-title").text(problemText);
    problemPoints = Math.ceil(target.latex.length / 10.0);
    let pointsText = "(" + problemPoints + ((problemPoints == 1) ? " point)" : " points)");
    $("#problem-points").text(pointsText);

    displayLaTeXInBody();

    // load problem body
    katex.render(target.latex, $("#target")[0], {
        throwOnError: false,
        displayMode: true
    });

    // load problem body
    katex.render(target.latex, $("#shadow-target")[0], {
        throwOnError: false,
        displayMode: true
    });

    oldVal = "";
};

function loadSingleplayerProblem() {
    // load problem
    let target = problems[problemsOrder[problemNumber % problems.length]];
    if (debug) {
      target = problems[problemNumber + 179];
    }

    loadProblem(target);
}

function normalize(input) {
  normalizations.forEach(
    rule => input = input.replace(rule["rule"], rule["replacement"])
  );
  return input;
}

async function validateProblem() {
    let currentVal = normalize($("#user-input").val());
    if (currentVal == oldVal) {
        return false; // check to prevent multiple simultaneous triggers
    }

    oldVal = currentVal;
    // action to be performed on textarea changed
    katex.render(currentVal, $("#out")[0], {
        throwOnError: false,
        displayMode: true
    });

    if (currentVal == '') {
      // Defensively return if the input is empty.
      return false;
    }


    if ($("#target").width() != $("#out").width()) {
        // Return if the element widths are different.
        return false;
    }

    const targetCanvas = await html2canvas($('#target')[0], {});

    $('#out').parent().removeClass("correct");
    let width = targetCanvas.width;
    let height = targetCanvas.height;
    let targetData = targetCanvas.getContext("2d").getImageData(0, 0, width, height);
    let curTarget = $('#problem-title').text();

    const outCanvas = await html2canvas($('#out')[0], {});

    if (outCanvas.width != width || outCanvas.height != height) {
        console.log("doesn't match");
        return false;
    }
    let outData = outCanvas.getContext("2d").getImageData(0, 0, width, height);
    let diff = pixelmatch(targetData.data, outData.data, undefined, width, height, {threshold: 0.1});
    let result = "";
    console.log("diff is " + diff)
    if (diff == 0) {
        if (lastTarget == curTarget) {
            return false;
        }
        lastTarget = curTarget;
        currentScore += problemPoints;
        numCorrect += 1;

        // Styling changes
        $('#out').parent().addClass("correct");
        $('#user-input').prop("disabled", true);
        $("#score").text(currentScore);

        // Load new problem
        // setTimeout(loadSingleplayerProblem, 1500);
        return true;
    }
}

var globalOtp = "";
var globalUsername = "";

/**
 * Event is used to wrap all messages Send and Recieved
 * on the Websocket
 * The type is used as a RPC
 * */
class Event {
    // Each Event needs a Type
    // The payload is not required
    constructor(type, payload) {
        this.type = type;
        this.payload = payload;
    }
}

class NewMemberEvent {
    constructor(name) {
        this.name = name;
    }
}

class RemoveMemberEvent {
    constructor(name) {
        this.name = name;
    }
}

class AnswerMessageEvent {
    constructor(answer) {
        this.answer = answer;
    }
}

class StartGameEvent {
    constructor(startTimestamp, duration) {
        this.startTimestamp = startTimestamp;
        this.duration = duration;
    }
}

class NewProblemEvent {
    constructor(title, description, latex) {
        this.title = title;
        this.description = description;
        this.latex = latex
    }
}

class NewScoreUpdateEvent {
    constructor(name, score) {
        this.score = score;
        this.name = name;
    }
}

/**
 * sendEvent
 * eventname - the event name to send on
 * payload - the data payload
 * */
function sendEvent(eventName, payload) {
    // Create a event Object with a event named send_message
    const event = new Event(eventName, payload);
    // Format as JSON and send
    console.log(JSON.stringify(event));
    conn.send(JSON.stringify(event));
}

function requestNewProblem() {
    sendEvent("request_problem", {});
}

function updateScore(scoreUpdateEvent) {
    // Find the player whose score has changed
    let playerIndex = -1;

    $('#participant-scores tbody tr').each(function() {
        const tdText = $(this).find('td:eq(0)').text();
        console.log("tdText: " + tdText)
        if (tdText === scoreUpdateEvent.name) {
            // Do something with the row content
            playerIndex = $(this).index();
        }
    });

    // TODO: logic to add to the correct position in the list, s.t. the list is sorted
    // TODO: investigate if taking the index of the row and using that to insert the new row
    //   is faster than taking a copy of the list, sorting it, and putting it back (or if it is significant enough to even consider)
    const row = '<tr><td>' + scoreUpdateEvent.name + '</td><td>' + scoreUpdateEvent.score + '</td></tr>';
    if (playerIndex == -1) {
        $('#participant-scores tbody').append(row);
    } else {
        $('#participant-scores tbody tr:eq(' + playerIndex + ')').replaceWith(row);
    }
}

/**
 * routeEvent is a proxy function that routes
 * events into their correct Handler
 * based on the type field
 * */
function routeEvent(event) {
    if (event.type === undefined) {
        alert("no 'type' field in event");
    }

    switch (event.type) {
        case "new_member":
            const newMemberEvent = Object.assign(new NewMemberEvent, event.payload);
            addNewUser(newMemberEvent.name);
            break;
        case "remove_member":
            const removeMemberEvent = Object.assign(new RemoveMemberEvent, event.payload);
            removeUser(removeMemberEvent.name);
            break;
        case "start_game":
            const startGameEvent = Object.assign(new StartGameEvent, event.payload);
            duration = parseInt(startGameEvent.duration)
            startGameSetup();
            $("#participant-scores").show();
            startTimer(duration, function () {})
            break;
        case "new_problem":
            const problemEvent = Object.assign(new NewProblemEvent, event.payload.problem);
            console.log(problemEvent.latex)
            loadProblem(problemEvent);
            break;
        case "new_score_update":
            const scoreUpdateEvent = Object.assign(new NewScoreUpdateEvent, event.payload);
            updateScore(scoreUpdateEvent);
            break;
        case "end_game":
            endGame();
            // TODO: logic for ending the game
            break;
        default:
            alert("unsupported message type");
            break;
    }
}

/**
 * Takes in the username of a joined user, then adds them to the lobby screen
 * @param {string} username 
 */
function addNewUser(username) {
    const newButton = document.createElement("button");
    newButton.textContent = username;
    newButton.classList.add("latex-button");
    newButton.classList.add("lobby-person");
    const lobbyPeople = document.getElementsByClassName("lobby-people")[0];
    lobbyPeople.appendChild(newButton)
    // const lobbyCount = document.getElementById("lobby-user-count");
    // lobbyCount.innerText = `People: ${lobbyPeople.childElementCount}/100`
}

/**
 * Removes a given user from the lobby screen
 * @param {string} username 
 */
function removeUser(username) {
    const people = document.getElementsByClassName("lobby-person");
    people = people.filter((person) => {person.textContent == username});
    if (people.length != 0) {
        people[0].remove();
    }
}

function toggleSettingsPanel() {
    var settingsPanel = $("#lobby-manager");
    if (settingsPanel.css("display") == "none") {
        settingsPanel.show()
    } else {
        settingsPanel.hide();
    }
}

/**
 * ConnectWebsocket will connect to websocket and add listeners
 * */
function connectWebsocket(otp, lobby) {
    // Check if the browser supports WebSocket
    if (window["WebSocket"]) {
        console.log("supports websockets");
        // Connect to websocket using OTP as a GET parameter
        let prefix = "ws";
        if (!debug) {
            prefix = "wss";
        }
        
        conn = new WebSocket(prefix + `://${document.location.host}/ws?otp=${otp}&l=${lobby}`);

        // Onopen
        conn.onopen = function (evt) {
            globalUsername = username;
            globalOtp = otp;
            document.getElementById("connection-header").innerHTML = "Connected to Websocket: true";
        }

        conn.onclose = function (evt) {
            // Set disconnected
            document.getElementById("connection-header").innerHTML = "Connected to Websocket: false";
        }

        // Add a listener to the onmessage event
        conn.onmessage = function (evt) {
            console.log(evt);
            // parse websocket message as JSON
            const eventData = JSON.parse(evt.data);
            // Assign JSON data to new Event Object
            const event = Object.assign(new Event, eventData);
            // Let router manage message
            routeEvent(event);
        }
    } else {
        alert("Not supporting websockets");
    }
}

function login() {
    let formData = {
        "username": document.getElementById("username").value,
        "password": document.getElementById("password").value,
        "lobbyId": (new URL(window.location.href)).searchParams.get("l")
    }
    // Send the request
    fetch("/login", {
        method: 'post',
        body: JSON.stringify(formData),
        mode: 'cors',
    }).then((response) => {
        if (response.ok) {
            return response.json();
        } else {
            throw 'unauthorized';
        }
    }).then((data) => {
        // Now we have a OTP, send a Request to Connect to WebSocket
        $("#login-form").hide();
        $("#lobby-screen").show();
        $("#lobby-settings-button").show();
        let copyPromptText = `Copy this link to invite others to your lobby:`
        $("#copy-lobby").text(copyPromptText);

        // Copy link to clipboard button
        $("#copy-lobby").append("<button id='copy-lobby-button' class='latex-button'></button>")
        let copyButton = document.getElementById("copy-lobby-button");
        copyButton.addEventListener("click", function() {
            navigator.clipboard.writeText(window.location.href);
        });
        $("#copy-lobby-button").text("Copy Link");
        connectWebsocket(data.otp, data.lobby);
    }).catch((e) => { alert(e) });
    return false;
}

function copyButton(newURL) {
    let copyPromptText = `Copy this link to invite others to your lobby:`
    $("#copy-lobby").text(copyPromptText);

    // Copy link to clipboard button
    $("#copy-lobby").append("<button id='copy-lobby-button' class='latex-button'></button>")
    let copyButton = document.getElementById("copy-lobby-button");
    copyButton.addEventListener("click", function() {
        navigator.clipboard.writeText(newURL);
    });
    $("#copy-lobby-button").text("Copy Link");
}

function convertLobbyToLogin() {
    $("#create-lobby-form").hide();
    $("#login-form").show();
}

function showStatistics(id) {
    $("#create-lobby-form").hide();
    $("#participant-scores").show();


    fetch(window.location.origin + '/logs/' + id + '.result.json')
        .then(response => response.json())
        .then(data => {
            data.players.sort((player1, player2) => player2.score - player1.score)
            for (const user of data.players) {
                const row = '<tr><td>' + user.name + '</td><td>' + user.score + '</td></tr>';
                $('#participant-scores tbody').append(row);
            }
            const formattedDate = (new Date(data.startTimestamp)).toLocaleString('en-AU', { hour: 'numeric', minute: 'numeric', hour12: true });
            const numMinutes = data.gameDuration / 60;

            $("#lobby-end-text").append("<p style='text-align:center'><u><b>Lobby Statistics</u></b></p>");
            $("#lobby-end-text").append(
                `The lobby <b>${data.name}</b> started at ${formattedDate} and lasted for ${numMinutes} minutes.<br><br>`
            );
        });
}

function lobbyDoesNotExist() {
    $("#create-lobby-form").hide();
    $("#dne").show();
}

/**
 * login will send a login request to the server and then 
 * connect websocket
 * */
function createLobby() {
    console.log(document.getElementById("lobby-name").value);
    let formData = {
        "lobbyName": document.getElementById("lobby-name").value,
    }
    // Send the request
    fetch("/createLobby", {
        method: 'post',
        body: JSON.stringify(formData),
        mode: 'cors',
    }).then((response) => {
        if (response.ok) {
            return response.json();
        } else {
            throw 'unauthorized';
        }
    }).then((data) => {
        const newURL = window.location.origin + "/lobby/?l=" + data.l;
        console.log(newURL);
        history.replaceState(null, null, "/lobby/?l=" + data.l)

        copyButton(newURL);
        convertLobbyToLogin();

        $("#lobby-manager").show();
    }).catch((e) => { alert(e) });
    return false;
}

function shuffleMusic() {
    let randomNum = Math.random();

    const sound = $("#background-music");
    const audioFolder = "/assets/audio/"
    if (randomNum < 0.2) {
        sound.attr("src", audioFolder + "wanderer.mp3");
    } else if (randomNum < 0.4) {
        sound.attr("src", audioFolder + "sonata31.mp3");
    } else if (randomNum < 0.6) {
        sound.attr("src", audioFolder + "sonataforcelloandpiano.mp3");
    } else if (randomNum < 0.8) {
        sound.attr("src", audioFolder + "sonata19.mp3");
    } else if (randomNum < 0.98) {
        sound.attr("src", audioFolder + "sonata13.mp3");
    } else {
        sound.attr("src", audioFolder + "bingchilling.mp3");
    }

    if ($("#toggle-music").attr("src").includes("pause")) {
        sound[0].play();
    }
}

// Start by showing the intro.
$(document).ready(function() {
    shuffleMusic();
    // Handlers
    const toggleSvg = $("#toggle-music");
    toggleSvg.on('click', function() {

        const sound = $("#background-music");
        // Change toggleSvg's src attribute to be pause.svg using jquery
        if (toggleSvg.attr("src").includes("pause")) {
            toggleSvg.attr("src", "/assets/image/play.svg");
            sound[0].pause();
        } else {
            toggleSvg.attr("src", "/assets/image/pause.svg");
            sound[0].play();
        }
    });

    const shuffleButton = $("#shuffle-music");
    shuffleButton.on('click', function() {
        shuffleMusic();
    });

    $("#start-button-timed").click(function() {
        startGame(true);
    });

    $("#start-button-untimed").click(function() {
        startGame(false);
    });

    $("#login-button").click(function() {
        login();
    });

    $("#start-multiplayer-button").click(function() {
        startMultiplayerGame();
    });

    $("#create-lobby").click(function() {
        // TODO(madhav): add things for adding lobby
        createLobby();
    });

    $("#lobby-settings-button").click(function() {
        toggleSettingsPanel();
    })

    $("#reset-button-timed").click(function() {
        startGame(true);
    });

    $("#reset-button-untimed").click(function() {
        startGame(false);
    });

    $("#skip-button").click(function() {
        skippedProblems.push(problemNumber - 1);
        if (isMultiplayer) {
            requestNewProblem();
        } else {
            loadSingleplayerProblem();
        }
    });

    $("#show-skipped-button").click(function() {
      toggleShowSkipped();
    })

    $("#user-input").on("change keyup paste", async function() {
        const valid = await validateProblem()
        console.log(valid)
        if (isMultiplayer && valid) {
            setTimeout(() => sendEvent("give_answer", {}), 1500);
        } else if (valid) {
            setTimeout(loadSingleplayerProblem, 1500);
        }
    });

    $("#shadow-checkbox").change(_ => {
        $("#shadow-target").toggle();
    });

    $("#l-shadow-checkbox").keydown(e => {
      if (e.which == 13 /* enter */) {
        $("#shadow-checkbox").prop("checked", !$("#shadow-checkbox").prop("checked"));
        $("#shadow-target").toggle();
      }
    });

    $("#duration").on('input', function() {
        let durationValue = document.getElementById("duration").value;
        if (durationValue == 1) {
            $("#durationTime").text("Duration (1 minute)");
        } else {
            $("#durationTime").text("Duration (" + durationValue + " minutes)");
        };
    });

    if (isMultiplayer) {
        const queryString = window.location.search;
        const urlParams = new URLSearchParams(queryString);

        if (urlParams.get('l') != null) {
            formData = {
                "lobbyId": urlParams.get('l')
            }

            fetch("/lobbyStatus", {
                method: 'post',
                body: JSON.stringify(formData),
                mode: 'cors',
            }).then((response) => {
                if (response.ok) {
                    return response.json();
                } else {
                    throw 'unauthorized';
                }
            }).then((data) => {
                const gameState = data.lobbyStatus;

                if (gameState == "waiting" || gameState == "playing") {
                    convertLobbyToLogin();
                } else if (gameState == "finished") {
                    showStatistics(urlParams.get('l'));
                } else if (gameState == "dne") {
                    lobbyDoesNotExist();
                }
            }).catch((e) => { alert(e) });
        }

        $("#custom-problems").change(function() {
            if($(this).is(':checked') ) {
                $("#custom-problems-textarea").show();
                $("#custom-problems-exclusive").show();
            }
            else {
                $("#custom-problems-textarea").hide();
                $("#custom-problems-exclusive").hide();
            }
        });

    } else {
        $("#skip-button").after("<button id='end-game-button' class='latex-button'>End Game</button>");

        $("#end-game-button").click(function() {
            endGame();
        });
    }
    showIntro();
});<|MERGE_RESOLUTION|>--- conflicted
+++ resolved
@@ -9,7 +9,7 @@
 let currentScore = 0;
 let numCorrect = 0;
 let problemsOrder;
-let debug = false;
+let debug = true;
 let lastTarget = '';
 let mobile = false;
 let showShadow = false;
@@ -161,7 +161,6 @@
 }
 
 function startMultiplayerGame() {
-<<<<<<< HEAD
     var durationTime = $("#duration").val()*60;
     var randomOrder = $("#random-order").is(":checked");
     var useCustomProblems = $("#custom-problems").is(":checked");
@@ -173,10 +172,7 @@
         sendEvent("start_game_owner", {durationTime, randomOrder, useCustomProblems});
     }
     
-=======
-    sendEvent("start_game_owner", {});
     $("#participant-scores").show();
->>>>>>> d1893cec
     return false;
 }
 
